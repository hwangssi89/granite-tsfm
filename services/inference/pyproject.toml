--- conflicted
+++ resolved
@@ -49,11 +49,7 @@
 aiohttp = { version = ">=3.10.11" }
 
 # ***********Chronos*********
-<<<<<<< HEAD
-chronos-forecasting = { git = "https://github.com/amazon-science/chronos-forecasting.git" }
-=======
 chronos-forecasting = { git = "https://github.com/amazon-science/chronos-forecasting" }
->>>>>>> a36cc25e
 
 [[tool.poetry.source]]
 name = "pytorch"
