[tool.poetry]
name = "tsfminference"
version = "0.0.0"
description = "Service layer for TSFM granite models."
authors = ["IBM"]
license = "https://github.com/ibm-granite/granite-tsfm/blob/main/LICENSE"
packages = [{ include = "tsfminference/**/*.py" }]

[tool.poetry-dynamic-versioning]
enable = true
vcs = "git"
# latest-tag = true
# style = "semver"
format = "{base}"

#[tool.poetry-dynamic-versioning.substitution]
#files = ["tsfminference/_version.py"]
#persistent-substitution = true

[tool.poetry-dynamic-versioning.files."tsfminference/_version.py"]
# persistent-substitution = true # useful for editable installs
initial-content = """
# These version placeholders will be replaced later during substitution.
__version__ = "0.0.0"
__version_tuple__ = (0, 0, 0)
"""

[tool.poetry.requires-plugins]
poetry-plugin-export = ">=1.8"

[tool.poetry.dependencies]
# including 3.9 causes poetry lock to run forever
python = ">=3.10,<3.13"
numpy = { version = "<2" }
granite-tsfm = "==0.2.25"

fastapi = { version = "*" }
pydantic = { version = ">1,<3" }
gunicorn = { version = "*" }
uvicorn-worker = { version = "*" }
setuptools = { version = "*" }
prometheus_client = { version = "*" }
psutil = { version = "*" }            # to support memory use reporting in /metrics
# ***********CVEs*************
Jinja2 = { version = ">=3.1.6" }              # https://github.com/ibm-granite/granite-tsfm/security/dependabot/18starlette = { version = ">=0.40.0" }
Werkzeug = { version = ">=3.0.6" }
<<<<<<< HEAD
aiohttp = { version = ">=3.11.15" }           # see https://github.com/aio-libs/aiohttp/issues/10617
urllib3 = { version = ">=1.26.19" }           # see https://github.com/urllib3/urllib3/security/advisories/GHSA-34jh-p97f-mpxf
transformers = { version = ">=4.48.0,<4.51" } # https://github.com/huggingface/accelerate/issues/3542

# no releases beyond 2.6.0 yet
# torch = { version = ">2.6.0,<3" } # https://github.com/ibm-granite/granite-tsfm/security/dependabot/22
h11 = { version = ">=0.16.0" } # https://github.com/ibm-granite/granite-tsfm/security/dependabot/25
=======
aiohttp = { version = ">=3.11.15" }     # see https://github.com/aio-libs/aiohttp/issues/10617
urllib3 = { version = ">=1.26.19" }     # see https://github.com/urllib3/urllib3/security/advisories/GHSA-34jh-p97f-mpxf
transformers = { version = ">=4.48.0" }
# no releases beyond 2.6.0 yet
# torch = { version = ">2.6.0,<3" } # https://github.com/ibm-granite/granite-tsfm/security/dependabot/22
h11 = { version = ">=0.16.0" }      # https://github.com/ibm-granite/granite-tsfm/security/dependabot/25
multidict = { version = ">=4.6.0" } # https://github.com/aio-libs/multidict/issues/1117
>>>>>>> f1f779d9

[tool.poetry.group.dev]
optional = true
[tool.poetry.group.dev.dependencies]
pytest = "*"
locust = "*"
inotify = "*"
pytest-coverage = "*"
gprof2dot = "*"
ruff = { version = "0.5.7" }

[tool.poetry.group.sagemaker]
optional = true
[tool.poetry.group.sagemaker.dependencies]
sagemaker = "*"
boto3 = "*"


[build-system]
requires = ["poetry-core>=1.0.0", "poetry-dynamic-versioning>=1.0.0,<2.0.0"]
build-backend = "poetry_dynamic_versioning.backend"<|MERGE_RESOLUTION|>--- conflicted
+++ resolved
@@ -44,23 +44,16 @@
 # ***********CVEs*************
 Jinja2 = { version = ">=3.1.6" }              # https://github.com/ibm-granite/granite-tsfm/security/dependabot/18starlette = { version = ">=0.40.0" }
 Werkzeug = { version = ">=3.0.6" }
-<<<<<<< HEAD
 aiohttp = { version = ">=3.11.15" }           # see https://github.com/aio-libs/aiohttp/issues/10617
 urllib3 = { version = ">=1.26.19" }           # see https://github.com/urllib3/urllib3/security/advisories/GHSA-34jh-p97f-mpxf
 transformers = { version = ">=4.48.0,<4.51" } # https://github.com/huggingface/accelerate/issues/3542
 
 # no releases beyond 2.6.0 yet
 # torch = { version = ">2.6.0,<3" } # https://github.com/ibm-granite/granite-tsfm/security/dependabot/22
-h11 = { version = ">=0.16.0" } # https://github.com/ibm-granite/granite-tsfm/security/dependabot/25
-=======
-aiohttp = { version = ">=3.11.15" }     # see https://github.com/aio-libs/aiohttp/issues/10617
-urllib3 = { version = ">=1.26.19" }     # see https://github.com/urllib3/urllib3/security/advisories/GHSA-34jh-p97f-mpxf
-transformers = { version = ">=4.48.0" }
 # no releases beyond 2.6.0 yet
 # torch = { version = ">2.6.0,<3" } # https://github.com/ibm-granite/granite-tsfm/security/dependabot/22
 h11 = { version = ">=0.16.0" }      # https://github.com/ibm-granite/granite-tsfm/security/dependabot/25
 multidict = { version = ">=4.6.0" } # https://github.com/aio-libs/multidict/issues/1117
->>>>>>> f1f779d9
 
 [tool.poetry.group.dev]
 optional = true
